package mgo

import (
	"encoding/base64"
	"errors"
	"reflect"
	"testing"
	"time"

	"github.com/globalsign/mgo"
	"github.com/globalsign/mgo/bson"
	"github.com/stretchr/testify/require"
)

type item struct {
	ID        bson.ObjectId `json:"id" bson:"_id"`
	Name      string        `json:"name" bson:"name"`
	UserID    string        `json:"userId" bson:"userId,omitempty"`
	CreatedAt time.Time     `json:"createdAt" bson:"createdAt"`
}

func TestFind(t *testing.T) {
	var cases = []struct {
		name               string
		findParams         FindParams
		results            interface{}
		executeCountQuery  func(db MgoDb, collectionName string, queries []bson.M) (int, error)
		executeCursorQuery func(db MgoDb, collectionName string, query []bson.M, sort []string, limit int, collation *mgo.Collation, results interface{}) error
		expectedCursor     Cursor
		expectedErr        error
	}{
		{
			name:               "errors when results is nil",
			findParams:         FindParams{},
			results:            nil,
			executeCountQuery:  nil,
			executeCursorQuery: nil,
			expectedCursor:     Cursor{},
			expectedErr:        errors.New("results can't be nil"),
		},
		{
			name:               "errors when DB is nil",
			findParams:         FindParams{},
			results:            &[]item{},
			executeCountQuery:  nil,
			executeCursorQuery: nil,
			expectedCursor:     Cursor{},
			expectedErr:        errors.New("DB can't be nil"),
		},
		{
			name: "errors when limit is less than 1",
			findParams: FindParams{
				DB:             &mgo.Database{},
				CollectionName: "items",
				Limit:          0,
			},
			results:            &[]item{},
			executeCountQuery:  nil,
			executeCursorQuery: nil,
			expectedCursor:     Cursor{},
			expectedErr:        errors.New("a limit of at least 1 is required"),
		},
		{
			name: "errors when next cursor is bad",
			findParams: FindParams{
				DB:             &mgo.Database{},
				CollectionName: "items",
				Limit:          2,
				Next:           "XXXXXaGVsbG8=",
			},
			results:            &[]item{},
			executeCountQuery:  nil,
			executeCursorQuery: nil,
			expectedCursor:     Cursor{},
			expectedErr:        errors.New("next cursor parse failed: illegal base64 data at input byte 12"),
		},
		{
			name: "errors when previous cursor is bad",
			findParams: FindParams{
				DB:             &mgo.Database{},
				CollectionName: "items",
				Limit:          2,
				Previous:       "XXXXXaGVsbG8=",
			},
			results:            &[]item{},
			executeCountQuery:  nil,
			executeCursorQuery: nil,
			expectedCursor:     Cursor{},
			expectedErr:        errors.New("previous cursor parse failed: illegal base64 data at input byte 12"),
		},
		{
			name: "errors when executeCountQuery errors",
			findParams: FindParams{
				DB:             &mgo.Database{},
				CollectionName: "items",
				Query:          bson.M{"name": bson.RegEx{Pattern: "test item.*", Options: "i"}},
				SortAscending:  false,
				PaginatedField: "name",
				Limit:          2,
				CountTotal:     true,
			},
			results: &[]item{},
			executeCountQuery: func(db MgoDb, collectionName string, queries []bson.M) (int, error) {
				return 0, errors.New("error")
			},
			executeCursorQuery: nil,
			expectedCursor:     Cursor{},
			expectedErr:        errors.New("error"),
		},
		{
			name: "errors when executeCursorQuery errors",
			findParams: FindParams{
				DB:             &mgo.Database{},
				CollectionName: "items",
				Query:          bson.M{"name": bson.RegEx{Pattern: "test item.*", Options: "i"}},
				SortAscending:  false,
				PaginatedField: "name",
				Limit:          2,
				CountTotal:     true,
			},
			results: &[]item{},
			executeCountQuery: func(db MgoDb, collectionName string, queries []bson.M) (int, error) {
				return 2, nil
			},
			executeCursorQuery: func(db MgoDb, collectionName string, query []bson.M, sort []string, limit int, collation *mgo.Collation, results interface{}) error {
				return errors.New("error")
			},
			expectedCursor: Cursor{},
			expectedErr:    errors.New("error"),
		},
		{
			name: "return cursor with next and count also populates results when next and prev not specified (using item pointer)",
			findParams: FindParams{
				DB:             &mgo.Database{},
				CollectionName: "items",
				Query:          bson.M{"name": bson.RegEx{Pattern: "test item.*", Options: "i"}},
				SortAscending:  false,
				PaginatedField: "name",
				Limit:          2,
				CountTotal:     true,
			},
			results: &[]*item{},
<<<<<<< HEAD
			executeCountQuery: func(db MgoDb, collectionName string, queries []bson.M) (int, error) {
				return 2, nil
=======
			executeCountQuery: func(db *mgo.Database, collectionName string, queries []bson.M) (int, error) {
				return 3, nil
>>>>>>> aac8d67d
			},
			executeCursorQuery: func(db MgoDb, collectionName string, query []bson.M, sort []string, limit int, collation *mgo.Collation, results interface{}) error {
				resultv := reflect.ValueOf(results)
				resultv.Elem().Set(reflect.ValueOf([]*item{
					&item{ID: bson.ObjectIdHex("1addf533e81549de7696cb04"), Name: "test item 1", CreatedAt: time.Now()},
					&item{ID: bson.ObjectIdHex("2addf533e81549de7696cb04"), Name: "test item 2", CreatedAt: time.Now()},
					&item{ID: bson.ObjectIdHex("3addf533e81549de7696cb04"), Name: "test item 3", CreatedAt: time.Now()},
				}))
				return nil
			},
			expectedCursor: Cursor{
				Previous:    "",
				Next:        "LAAAAAJuYW1lAAwAAAB0ZXN0IGl0ZW0gMgAHX2lkACrd9TPoFUnedpbLBAA",
				HasPrevious: false,
				HasNext:     true,
				Count:       3,
			},
			expectedErr: nil,
		},
		{
			name: "return cursor with previous and count also populates results when next is specified",
			findParams: FindParams{
				DB:             &mgo.Database{},
				CollectionName: "items",
				Query:          bson.M{"name": bson.RegEx{Pattern: "test item.*", Options: "i"}},
				SortAscending:  true,
				PaginatedField: "name",
				Limit:          2,
				Next:           "LAAAAAJuYW1lAAwAAAB0ZXN0IGl0ZW0gMgAHX2lkACrd9TPoFUnedpbLBAA",
				CountTotal:     true,
			},
			results: &[]item{},
			executeCountQuery: func(db MgoDb, collectionName string, queries []bson.M) (int, error) {
				return 2, nil
			},
			executeCursorQuery: func(db MgoDb, collectionName string, query []bson.M, sort []string, limit int, collation *mgo.Collation, results interface{}) error {
				resultv := reflect.ValueOf(results)
				resultv.Elem().Set(reflect.ValueOf([]item{
					{ID: bson.ObjectIdHex("1addf533e81549de7696cb04"), Name: "test item 1", CreatedAt: time.Now()},
					{ID: bson.ObjectIdHex("2addf533e81549de7696cb04"), Name: "test item 2", CreatedAt: time.Now()},
				}))
				return nil
			},
			expectedCursor: Cursor{
				Previous:    "LAAAAAJuYW1lAAwAAAB0ZXN0IGl0ZW0gMQAHX2lkABrd9TPoFUnedpbLBAA",
				Next:        "",
				HasPrevious: true,
				HasNext:     false,
				Count:       2,
			},
			expectedErr: nil,
		},
		{
			name: "return cursor with next and count also populates results when previous is specified",
			findParams: FindParams{
				DB:             &mgo.Database{},
				CollectionName: "items",
				Query:          bson.M{"name": bson.RegEx{Pattern: "test item.*", Options: "i"}},
				SortAscending:  true,
				PaginatedField: "name",
				Limit:          2,
				Previous:       "LAAAAAJuYW1lAAwAAAB0ZXN0IGl0ZW0gMQAHX2lkABrd9TPoFUnedpbLBAA",
				CountTotal:     true,
			},
			results: &[]item{},
			executeCountQuery: func(db MgoDb, collectionName string, queries []bson.M) (int, error) {
				return 2, nil
			},
			executeCursorQuery: func(db MgoDb, collectionName string, query []bson.M, sort []string, limit int, collation *mgo.Collation, results interface{}) error {
				resultv := reflect.ValueOf(results)
				resultv.Elem().Set(reflect.ValueOf([]item{
					{ID: bson.ObjectIdHex("1addf533e81549de7696cb04"), Name: "test item 1", CreatedAt: time.Now()},
					{ID: bson.ObjectIdHex("2addf533e81549de7696cb04"), Name: "test item 2", CreatedAt: time.Now()},
				}))
				return nil
			},
			expectedCursor: Cursor{
				Previous:    "",
				Next:        "LAAAAAJuYW1lAAwAAAB0ZXN0IGl0ZW0gMQAHX2lkABrd9TPoFUnedpbLBAA",
				HasPrevious: false,
				HasNext:     true,
				Count:       2,
			},
			expectedErr: nil,
		},
		{
			name: "return cursor with next also populates results when no pagination field specified",
			findParams: FindParams{
				DB:             &mgo.Database{},
				CollectionName: "items",
				Query:          bson.M{},
				SortAscending:  true,
				Limit:          2,
				CountTotal:     false,
			},
			results:           &[]item{},
			executeCountQuery: nil,
			executeCursorQuery: func(db MgoDb, collectionName string, query []bson.M, sort []string, limit int, collation *mgo.Collation, results interface{}) error {
				resultv := reflect.ValueOf(results)
				resultv.Elem().Set(reflect.ValueOf([]item{
					{ID: bson.ObjectIdHex("1addf533e81549de7696cb04"), Name: "test item 1", CreatedAt: time.Now()},
					{ID: bson.ObjectIdHex("2addf533e81549de7696cb04"), Name: "test item 2", CreatedAt: time.Now()},
					{ID: bson.ObjectIdHex("3addf533e81549de7696cb04"), Name: "test item 3", CreatedAt: time.Now()},
				}))
				return nil
			},
			expectedCursor: Cursor{
				Previous:    "",
				Next:        "FgAAAAdfaWQAKt31M-gVSd52lssEAA",
				HasPrevious: false,
				HasNext:     true,
				Count:       0,
			},
			expectedErr: nil,
		},
	}
	for _, tc := range cases {
		t.Run(tc.name, func(t *testing.T) {
			executeCountQueryOri := executeCountQuery
			executeCountQuery = tc.executeCountQuery
			defer func() {
				executeCountQuery = executeCountQueryOri
			}()

			executeCursorQueryOri := executeCursorQuery
			executeCursorQuery = tc.executeCursorQuery
			defer func() {
				executeCursorQuery = executeCursorQueryOri
			}()

			cursor, err := Find(tc.findParams, tc.results)

			require.Equal(t, tc.expectedErr, err)
			if tc.expectedErr == nil {
				require.NotNil(t, tc.results)
				// Handle different slice types ([]item and []*item)
				v := reflect.ValueOf(tc.results)
				if v.Kind() == reflect.Ptr {
					v = reflect.Indirect(v)
				}
				length := v.Len()
				require.Equal(t, tc.findParams.Limit, length)
				require.Equal(t, tc.expectedCursor.Count, cursor.Count)
			}
			require.Equal(t, tc.expectedCursor, cursor)
		})
	}
}

func TestParseCursor(t *testing.T) {
	var cases = []struct {
		name                      string
		cursor                    string
		shouldSecondarySortOnID   bool
		expectedCursorFieldValues []interface{}
		expectedErr               error
	}{
		{
			"return appropriate cursor field values when shouldSecondarySortOnID is true",
			"LAAAAAJuYW1lAAwAAAB0ZXN0IGl0ZW0gMQAHX2lkABrd9TPoFUnedpbLBAA",
			true,
			[]interface{}{"test item 1", bson.ObjectIdHex("1addf533e81549de7696cb04")},
			nil,
		},
		{
			"return appropriate cursor field values when shouldSecondarySortOnID is false",
			"FgAAAAdfaWQAWt31M-gVSd52lssEAA",
			false,
			[]interface{}{bson.ObjectIdHex("5addf533e81549de7696cb04")},
			nil,
		},
		{
			"errors when decode fails",
			"XXXXXaGVsbG8=",
			true,
			nil,
			base64.CorruptInputError(12),
		},
		{
			"errors when expecting cursor with 2 elements and only 1 present",
			"FgAAAAdfaWQAWt31M-gVSd52lssEAA",
			true,
			nil,
			errors.New("expecting a cursor with two elements"),
		},
		{
			"errors when expecting cursor with 1 elements and only 2 present",
			"LwAAAAJuYW1lAAoAAAB0ZXN0IGl0ZW0AAl9pZAANAAAAWt31M-gVSd52lssEAAA",
			false,
			nil,
			errors.New("expecting a cursor with a single element"),
		},
	}
	for _, tc := range cases {
		t.Run(tc.name, func(t *testing.T) {
			cursorFieldValues, err := parseCursor(tc.cursor, tc.shouldSecondarySortOnID)
			require.Equal(t, tc.expectedCursorFieldValues, cursorFieldValues)
			require.Equal(t, tc.expectedErr, err)
		})
	}
}

func TestDecodeCursor(t *testing.T) {
	var cases = []struct {
		name               string
		cursor             string
		expectedCursorData bson.D
		expectedErr        error
	}{
		{
			"errors when base 64 decode fails",
			"XXXXXaGVsbG8=",
			nil,
			base64.CorruptInputError(12),
		},
		{
			"decodes cursor data when valid input cursor provided",
			"FgAAAAdfaWQAWt31M-gVSd52lssEAA",
			bson.D{bson.DocElem{Name: "_id", Value: bson.ObjectIdHex("5addf533e81549de7696cb04")}},
			nil,
		},
	}
	for _, tc := range cases {
		t.Run(tc.name, func(t *testing.T) {
			cursorData, err := decodeCursor(tc.cursor)
			require.Equal(t, tc.expectedCursorData, cursorData)
			require.Equal(t, tc.expectedErr, err)
		})
	}
}

func TestGenerateCursor(t *testing.T) {
	var cases = []struct {
		name                    string
		result                  interface{}
		paginatedField          string
		shouldSecondarySortOnID bool
		encodeCursor            func(cursorData bson.D) (string, error)
		expectedCursor          string
		expectedErr             error
	}{
		{
			"return the generated cursor for an item search paginated by _id",
			item{ID: bson.ObjectIdHex("5addf533e81549de7696cb04"), Name: "test item", CreatedAt: time.Now()},
			"_id",
			false,
			nil,
			"FgAAAAdfaWQAWt31M-gVSd52lssEAA",
			nil,
		},
		{
			"return the generated cursor for an item search paginated by name",
			item{ID: bson.ObjectIdHex("1addf533e81549de7696cb04"), Name: "test item 1", CreatedAt: time.Now()},
			"name",
			true,
			nil,
			"LAAAAAJuYW1lAAwAAAB0ZXN0IGl0ZW0gMQAHX2lkABrd9TPoFUnedpbLBAA",
			nil,
		},
		{
			"errors when invalid result _id is set",
			item{ID: "123", Name: "test item", CreatedAt: time.Now()},
			"_id",
			false,
			nil,
			"",
			errors.New("ObjectIDs must be exactly 12 bytes long (got 3)"),
		},
		{
			"errors when result is nil",
			nil,
			"_id",
			false,
			nil,
			"",
			errors.New("the specified result must be a non nil value"),
		},
		{
			"errors when paginated field not found and result is bson.Raw",
			&[]bson.Raw{},
			"creatorId",
			false,
			nil,
			"",
			errors.New("paginated field creatorId not found"),
		},
		{
			"errors when encoding fails",
			item{ID: bson.ObjectIdHex("1addf533e81549de7696cb04"), Name: "test item", CreatedAt: time.Now()},
			"name",
			false,
			func(cursorData bson.D) (string, error) {
				return "", errors.New("error")
			},
			"",
			errors.New("failed to encode cursor using [{name test item}]: error"),
		},
	}
	for _, tc := range cases {
		t.Run(tc.name, func(t *testing.T) {
			if tc.encodeCursor != nil {
				encodeCursorOri := encodeCursor
				encodeCursor = tc.encodeCursor
				defer func() {
					encodeCursor = encodeCursorOri
				}()
			}

			cursor, err := generateCursor(tc.result, tc.paginatedField, tc.shouldSecondarySortOnID)
			require.Equal(t, tc.expectedCursor, cursor)
			require.Equal(t, tc.expectedErr, err)
		})
	}
}

func TestEncodeCursorCursor(t *testing.T) {
	var cases = []struct {
		name           string
		cursorData     bson.D
		expectedCursor string
		expectedErr    error
	}{
		{
			"encode cursor when valid input cursor data provided",
			bson.D{bson.DocElem{Name: "_id", Value: bson.ObjectIdHex("5addf533e81549de7696cb04")}},
			"FgAAAAdfaWQAWt31M-gVSd52lssEAA",
			nil,
		},
		// 	Can't find an easy way to make bson marshaling error so skipping that test case
	}
	for _, tc := range cases {
		t.Run(tc.name, func(t *testing.T) {
			cursor, err := encodeCursor(tc.cursorData)
			require.Equal(t, tc.expectedCursor, cursor)
			require.Equal(t, tc.expectedErr, err)
		})
	}
}<|MERGE_RESOLUTION|>--- conflicted
+++ resolved
@@ -140,13 +140,8 @@
 				CountTotal:     true,
 			},
 			results: &[]*item{},
-<<<<<<< HEAD
 			executeCountQuery: func(db MgoDb, collectionName string, queries []bson.M) (int, error) {
 				return 2, nil
-=======
-			executeCountQuery: func(db *mgo.Database, collectionName string, queries []bson.M) (int, error) {
-				return 3, nil
->>>>>>> aac8d67d
 			},
 			executeCursorQuery: func(db MgoDb, collectionName string, query []bson.M, sort []string, limit int, collation *mgo.Collation, results interface{}) error {
 				resultv := reflect.ValueOf(results)
